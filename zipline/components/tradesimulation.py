--- conflicted
+++ resolved
@@ -1,7 +1,3 @@
-<<<<<<< HEAD
-import logging
-=======
->>>>>>> e5de6d38
 import logbook
 import datetime
 
@@ -12,16 +8,12 @@
 from zipline.finance.trading import TransactionSimulator
 from zipline.utils.protocol_utils import  ndict
 
-<<<<<<< HEAD
 from qexec.utils.log_utils import ZeroMQLogHandler, stdout_only_pipe
 
 from logbook import Logger, NestedSetup, Processor, queues
 
-
-LOGGER = logging.getLogger('ZiplineLogger')
-=======
 log = logbook.Logger('TradeSimulation')
->>>>>>> e5de6d38
+
 
 class TradeSimulationClient(Component):
 
@@ -154,7 +146,6 @@
         self.last_iteration_dur = datetime.datetime.utcnow() - event_start
         # move the algorithm's clock forward to include iteration time
         self.current_dt = self.current_dt  + self.last_iteration_dur
-
 
     def run_algorithm(self):
         """
